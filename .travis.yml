--- conflicted
+++ resolved
@@ -47,19 +47,6 @@
         - CXX=clang++-11
         - CPPFLAGS="-fno-rtti"
 
-<<<<<<< HEAD
-    - os: osx
-      osx_image: xcode11.6
-      compiler: clang
-      env:
-        - CXX=clang++
-
-    - os: osx
-      osx_image: xcode12.2
-      compiler: clang
-      env:
-        - CXX=clang++
-
     - &android
       compiler: clang
       script: |
@@ -79,46 +66,6 @@
       env:
         - ANDROID_ABI=arm64-v8a
         - ANDROID_PLATFORM=android-26
-=======
-#    - &android
-#      compiler: clang
-#      addons:
-#        apt:
-#          packages:
-#            - openjdk-8-jdk
-#      before_install:
-#        - export JAVA_HOME=/usr/lib/jvm/java-8-openjdk-amd64
-#        - wget https://dl.google.com/android/repository/sdk-tools-linux-4333796.zip
-#        - unzip -qq sdk-tools-linux-4333796.zip -d /opt/android-sdk
-#        - rm sdk-tools-linux-4333796.zip
-#        - echo "y" | /opt/android-sdk/tools/bin/sdkmanager "platform-tools" "system-images;android-24;default;${ANDROID_ABI}" "platforms;android-24" "emulator" "ndk-bundle" "cmake;3.10.2.4988404" > /dev/null
-#      before_script:
-#        - export TERM=dumb
-#        - export _NO_CHECK_SIGNATURE=true
-#        - export ANDROID_SDK_ROOT=/opt/android-sdk
-#        - echo no | /opt/android-sdk/tools/bin/avdmanager create avd -n test -k "system-images;android-24;default;${ANDROID_ABI}"
-#        - /opt/android-sdk/emulator/emulator -avd test -no-audio -no-window -dns-server 8.8.8.8 &
-#        #- android-wait-for-emulator || android-wait-for-emulator
-#        - /opt/android-sdk/platform-tools/adb shell input keyevent 82 &
-#      script:
-#        # Using the ninja build command. Is much faster then make build command.
-#        - /opt/android-sdk/cmake/3.10.2.4988404/bin/cmake -H. -Bcmake-build -GNinja -DANDROID_ABI=${ANDROID_ABI} -DCMAKE_BUILD_TYPE=Release -DCMAKE_TOOLCHAIN_FILE=/opt/android-sdk/ndk-bundle/build/cmake/android.toolchain.cmake -DANDROID_PLATFORM=${ANDROID_PLATFORM} -DCMAKE_MAKE_PROGRAM=/opt/android-sdk/cmake/3.10.2.4988404/bin/ninja -DPEGTL_BUILD_EXAMPLES=OFF
-#        - /opt/android-sdk/cmake/3.10.2.4988404/bin/cmake --build cmake-build --target all
-#        # FIXME android emulator stuck sometimes - cd cmake-build && /opt/android-sdk/cmake/3.10.2.4988404/bin/ctest --output-on-failure
-#      env:
-#        - ANDROID_ABI=armeabi-v7a
-#        - ANDROID_PLATFORM=android-22
-
-#    - <<: *android
-#      env:
-#        - ANDROID_ABI=armeabi-v7a
-#        - ANDROID_PLATFORM=android-24
-
-#    - <<: *android
-#      env:
-#        - ANDROID_ABI=arm64-v8a
-#        - ANDROID_PLATFORM=android-24
->>>>>>> d135e2b8
 
     - <<: *gcc-10
       env:
