# Changelog

## 2.0.0

**Not yet released**

* Migrated repository to ["The Art of C++"](https://github.com/taocpp):

  * Adopted MS-DOS file extensions `.hpp` and `.cpp`.
  * Moved all includes into `tao/`, e.g. `<tao/pegtl.hpp>` instead of `<pegtl.hh>`.
  * Added outer namespace `tao::`, e.g. `tao::pegtl::seq<>` instead of `pegtl::seq<>`.
  * Renamed `pegtl_(i)string_t` to `TAOCPP_PEGTL_(I)STRING`.
  * Added defines for the version of the PEGTL, e.g. `TAOCPP_PEGTL_VERSION_MAJOR`.
  * Version 2.x can be installed and used in parallel to version 1.x of the PEGTL.
  * A [**migration guide**](Migration-Guide.md) for porting applications from 1.x to 2.x is available.

* Build system improvements:

  * Added support for [CMake](https://cmake.org/).
  * Added automatic testing (CI) of Visual Studio 2015 / 2017.
  * Added automatic testing (CI) of Android 5.1, NDK r10e.

* Improved input layer:

  * Added support for different EOL-styles.
  * Added support for custom incremental input readers.
  * Added support for parsing C streams, i.e. `std::FILE *`.
  * Added support for parsing C++ streams, i.e. `std::istream`.
  * Added incremental input support rule `discard`.
<<<<<<< HEAD
  * Renamed `position_info` class to `position`.
=======
>>>>>>> 4648808c
  * Added the byte position to input classes and `position`.
  * Added fast parsing without line counting (except in errors).
  * Refactored the `input` class into multiple input classes.
  * Refactored the file parser classes into input classes.
  * Refactored the handling of nested parsing.
  * Removed the `begin` member from class `position`.
  * Removed most parsing front-end functions.

* Improved parsing layer:

  * Added combinator class `minus< M, S >`.
  * Added ASCII rule class `keyword< C, ... >`.
  * Added `apply` and `if_apply` rules for in-grammar direct actions.
  * Added `apply()` and `apply0()` methods to control class for greater control.

* Improved `TAOCPP_PEGTL_(I)STRING`:

  * Increased allowed string length to 512.
  * Allowed embedded null bytes.
  * Reduced template instantiation depth.

* Other:

  * Optimised superfluous input markers.
<<<<<<< HEAD
  * Optionally optimise actions that do not need the input.
  * Replaced layered matching with superior Duseltronik™.
=======
  * Allowed optimisation of actions that do not need the input.
  * Replaced layered matching with superior Duseltronik.
>>>>>>> 4648808c

## 1.3.1

Released 2016-04-06

* Fixed unit test to use `eol` instead of hard-coded line ending.

## 1.3.0

Released 2016-04-06

* Tentative Android compatibility.
* Fixed build with MinGW on Windows.
* Changed file reader to open files in binary mode.
* Changed `eol` and `eolf` to accept both Unix and MS-DOS line endings.
* Optimised bumping the input forward and removed little used bump function.
* Simplified grammar analysis algorithm (and more `analyze()` tests).

## 1.2.2

Released 2015-11-12

* Improved the JSON grammar and JSON string escaping.
* Added JSON test suite from http://json.org/JSON_checker/.
* Optimised bumping the input forward and string unescaping.
* Promoted `examples/json_changes.hh` to `pegtl/contrib/changes.hh`.

## 1.2.1

Released on 2015-09-21

* Added `file_parser` as alias for `mmap_parser`or `read_parser` depending on availability of the former.
* Added Clang 3.7 to the automated tests.
* Added MacOS X with XCode 6 and XCode 7 to the automated tests.
* Added coverage test and improved test coverage to 100%.
* Fixed state changing bug in `json_build_one` example.

## 1.2.0

Released on 2015-08-23

* Added [`pegtl_string_t`](Rule-Reference.md#taocpp_pegtl_string--) and [`pegtl_istring_t`](Rule-Reference.md#taocpp_pegtl_istring--) to simplify string definitions as follows:
```c++
   pegtl::string< 'h', 'e', 'l', 'l', 'o' >  // Normal
   pegtl_string_t( "hello" )                 // New shortcut
```
* Added [`examples/abnf2pegtl.cc`](Contrib-and-Examples.md#srcexamplepegtlabnf2pegtlcpp) application that converts grammars based on [ABNF (RFC 5234)](https://tools.ietf.org/html/rfc5234) into a PEGTL C++ grammar.
* Added [`contrib/alphabet.hh`](Contrib-and-Examples.md#taopegtlcontribalphabethpp) with integer constants for alphabetic ASCII letters.

## 1.1.0

Released on 2015-07-31

* Renamed namespace `pegtl::ucs4` to `pegtl::utf32` and generally adopted UTF-32 in all naming.
* Added experimental support for UTF-16 similar to the previously existing UTF-32 parsing rules.
* Added support for merging escaped UTF-16 surrogate pairs to `pegtl/contrib/unescape.hh`.
* Fixed incorrect handling of escaped UTF-16 surrogate pairs in the JSON examples.
* A [state](Rule-Reference.md#state-s-r-)'s `S::success()`-method can now have an extended signature to get access to the current `apply_mode`, *action*- and *control* class (template).
* The `contrib/raw_string` class template now calls `Action<raw_string<...>::content>::apply()` with the user's state(s).

## 1.0.0

Released on 2015-03-29

* Deprecated old site on Google code and published new version on GitHub.
* Removed the semi-automatic pretty-printing of grammar rules; now the class names are used, when possible demangled.
* Renamed some of the classes that have more words in their name to use an underscore, e.g. `ifmust<>` is now `if_must<>`.
* The input layer was simplified and can only parse memory blocks and files which allows for some optimisations, with possible future work in this area to find a more generic solution if necessary.
* Removed the rules `apply<>` and `if_apply<>` that were used to directly call actions from within the grammar (*reintroduced in 2.0.0*), and:
* Where the other method of attaching actions to rules in PEGTL 0.x required specialisation of a given class template `action<>`, in PEGTL 1.y the action class template can be chosen by the user and changed at any point in the grammar.
* As a side-effect there is a much cleaner way of enabling and disabling actions in a portion of the grammar.
* Actions now have access to the current position in the input, i.e. to the filename, and line and column number.
* Actions now receive a pointer to, and the size of, the matched portion of the input (previously a `std::string` with a copy of the matched data), therefore:
* There is no distinction between actions that require access to the matched data and those that don't, furthermore:
* The object via which the actions gain access to the matched data is of a similar type that the rules work on, ~~so actions can easily invoke another grammar on the matched data.~~
* The `at<>` and `not_at<>` rules now call their subordinate rules with actions disabled.
* The variadic `states...` arguments that are passed through all rule invocations for use by the actions are *not* forwarded with `std::forward<>` anymore since it (usually) doesn't make much sense to move them, and accidentially moving multiple times was a possible error scenario.
* There are now five different `rep` rules for repeating a sequence of rules with more control over the acceptable or required number of repetitions.
* There are new rules `try_catch<>` and `try_catch_type<>` that convert global errors, i.e. exceptions, into local errors, i.e. a return value of `false`.
* Unified concept for actions and debug hooks, i.e. just like the actions are called from a class template that is passed into the top-level `parse()`-function, there is another class template that is called for debug/trace and error throwing purposes; both can be changed at any point within the grammar.
* A large under-the-hood reorganisation has the benefit of preventing actions from being invoked on rules that are implementation details of other rules, e.g. the `pad< Rule, Padding >` rule contains `star< Padding >` in its implementation, so a specialisation of the action-class-template for `star< Padding >` would be called within `pad<>`, even though the `star< Pad >` was not explicitly written by the user; in PEGTL 1.y these unintended action invocations no longer occur.
* Partial support for Unicode has been added in the form of some basic rules like `one<>` and `range<>` also being supplied in a UTF-8 (and experimental UTF-32 *and UTF-16*) aware version(s) that can correctly process arbitrary code points from `0` to `0x10ffff`.
* The supplied input class works together with the supplied exception throwing to support better error locations when performing nested file parsing, i.e. a `parse_error` contains a vector of parse positions.
* Added a function to analyse a grammar for the presence of infinite loops, i.e. cycles in the rules that do not (necessarily) consume any input like left recursion.
* As actions are applied to a grammar in a non-invasive way, several common grammars were added to the PEGTL as documented in [Contrib and Examples](Contrib-and-Examples.md).
* The `list<>`-rule was replaced by a set of new list rules with different padding semantics.
* The `at_one<>` and other rules `foo` that are merely shortcuts for `at< foo >` were removed.
* The `if_then<>` rule was removed.
* The `error_mode` flag was removed.
* The semantics of the `must<>` rules was changed to convert local failure to global failure only for the immediate sub-rules of a `must<>` rule.
* The `parse` methods no longer implicitly generate a global failure, they can return a local failure as a Boolean value. If a global failure is required, the top-level grammar rule has to start with a `must<>`.

## Note

Version 1.0.0 was a very large refactoring based on the previous years of experience.
The core design and approach were kept, but nearly all details of the implementation were changed, and some parts were added to, or removed from, the library.
Semantic versioning was introduced with version 1.0.0.

## 0.32

* Removed superfluous includes (issue 5 from Google code hosting).
* Fixed bug in `not_at` rule regarding wrong propagation of errors (issue 3 from Google code hosting).

## 0.31

* Fixed bug in `not_at` rule regarding wrong propagation of errors (issue 3 from Google code hosting).

## 0.30

* Fixed missing template arguments in the implementation of `smart_parse_string()`.

## 0.29

* Fixed broken convenience rules `space_until_eof` and `blank_until_eol`.
* Extended the included examples that show how to build parse trees etc.

## 0.28

* Optimised object file footprint of class `printer` and some related functions.
* Renamed class `rule_helper` to `rule_base` and `action_helper` to `action_base`.

## 0.27

* Changed the type of exceptions thrown by the library to `pegtl::parse_error`.
* Changed class `basic_debug` to only generate a grammar back-trace when a `pegtl::parse_error` is flying.
* Changed logging to use a virtual method on the debug class inherited from common debug base class.
* Removed all `*_parse_*_nothrow()` parse functions.
* Removed the `_throws` substring from all remaining parse functions and changed the return type to `void`.
* Added convenience classes `file_input`, `ascii_file_input` and `dummy_file_input` for custom parse functions.

## 0.26

* Changed pretty-printing of the `until` and `if...` rules (consistency).
* Changed pretty-printing of rules to use ":=" instead of "===" (conciseness).
* Renamed rule `action` to `ifapply` and removed rule `action_nth` (orthogonality).
* Renamed action `apply_nth` to `nth`, and renamed some other actions (consistency).
* Extended pretty-printing to the `apply` and `ifapply` rules (completeness).

The last of these changes effectively requires custom action classes to derive either from a valid rule class, or from the new class `pegtl::action_helper<>`, passing itself as template argument.

## 0.25

* Fixed and cleaned up the rule pretty-printer in many places (readability).
* Added new convenience rule `enclose`, useful for quoted strings (convenience).
* Added new rule `apply` to unconditionally apply an action with empty matched string (convenience).
* Added action argument to `list` rule and added action `nop` for use as default action (convenience).

## 0.24

* Fixed some bugs in the pretty-printer; still in the experimental phase (usability).

## 0.23

* Added new rules `padl` and `padr` (convenience).
* Added example for quoted strings with arbitrary unicode characters (documentation).
* Changed rule `pad` to not suppress the padding in diagnostic messages (consistency).

## 0.22

* Cleaned up the source to compile with `-std=c++0x -pedantic` (compliance).
* Cleaned out some superfluous compiler flags from the Makefile (minimalism).
* Changed the default compiler to `g++`, which can be overriden by `$CXX` (consistency).
* Cleaned up unittests for where `char` is signed but `-fno-strict-overflow` is not given (compliance).
* Removed `list/not_list/at_list/at_not_list`, but `one/not_one/at_one/at_not_one` are now variadic (orthogonality).
* Removed the redundant rules `space_star`, `space_plus`, `blank_star`, and `blank_plus` (minimalism).
* Added new rule class `list` (not to be confused with the old, very different, rule `list`) (convenience).
* Changed class `seq` to invoke the `marker` with a modified `Must` flag for single-rule sequences (performance).
* Changed rule class `until1` to be a specialisation of `until`, rather than have a different name (consistency).
* Changed around the order of the template arguments of the `until` rule (consistency and flexibility).
* Changed around the order of the template arguments of the `rep` rule and reduced to strict repeat (minimalism).
* Changed many rule classes from one template argument to variadic sequence of arguments (flexibility).

## 0.21

* Changed the pretty-printing of rules, this is work in progress (aesthetics).
* Fixed the exception that occurred when `mmap()`ing an empty file (correctness).

## 0.20

* Added the missing `pegtl.hh` header file to the release archive...

## 0.19

* Cleanly layered implementation of `action_nth` (flexibility).
* Renamed class `action_all` back to `action` (was better that way).
* Moved main `pegtl.hh` include file out of `pegtl` directory (simplicity).
* Renamed the rule method from `s_match` to `match` (readability).
* Renamed the action method from `matched` to `apply` (readability).
* Renamed the rule method from `s_insert` to `prepare` (consistency).
* Changed the input iterator classes to report byte offsets (consistency).
* Added rule and action class to match captured sub-expressions (experiment).
* Changed class `action` to invoke arbitrary many actions (succinctness).
* Changed classes `ifmust` and `ifthen` to accept arbitrary many 'then' rules (succinctness).
* Fixed potential dangling reference in helper class `names` (correctness).

## 0.18

* Added parser functions `parse_forward` for forward iterators (completeness).
* Renamed parser functions for input iterators to `parse_input` (consistency).
* Added parser functions `parse_file` for files, implemented with `mmap(2)` (necessity).
* Added initial support for customised logging of error messages (flexibility).

## 0.17

* Added support for ranges of input iterators with automatic minimal buffering (flexibility).

## 0.16

* Added class `action_nth` (flexibility).
* Renamed class `action` to `action_all` (consistency).
* Changed class `marker` to a nop when "must" is true (performance).
* Changed `dummy_debug` to interpret "must" tracking (consistency).
* Fixed typo in name of `PEGTL_IMPURE_OPTIMISATIONS` macro (correctness).
* Made the marker class a sub-class of the input class (simplicity).
* Renamed some of classes named `white`, `space`, or `blank` (consistency).
* Fixed some issues in the R6RS example (CFG to PEG mismatch, only first datum).
* Added missing template arguments to `smart_parse`-functions (correctness).

## 0.15

* Removed some small superfluous functions (less is more).
* Changed the "must" tracking from run-time to compile-time (better?).

## 0.14

* Optimised behaviour of `seq<>` and `string<>` (performance).
* Added detection of division-by-zero to calculator example.
* Removed data source debug tracking from the library (simplicity).
* Removed run-time limits on rule applications and nesting (simplicity).
* Disentangled a couple of header files (maintainability).
* Renamed class `iterator_input` to forward_input (consistency).
* Added class `string_input` to initialise forward_input from a string (convenience).
* Removed template argument Rule to action functor's `matched()` method (simplicity).

## 0.13

* Added more wrapper functions for parsing (convenience).
* Renamed existing wrapper functions for parsing (consistency).
* Added `rewind()` method to class `iterator_input` (indirect).

## 0.12

* Added more directory structure.
* Fixed compile-error in `sexpression.cc` (correctness).

## 0.11

* Fixed back-tracking in class `string` (correctness).
* Fixed order of operands in calculator example (correctness).

## 0.10

* Added Scheme R6RS grammar (example).
* Fixed behaviour at end-of-input (aesthetics).
* Fixed behaviour and use of class `position` (correctness).
* Changed to lazy initialisation of pretty-printer (performance).
* Changed the design of the input and parser classes (flexibility).
* Changed how expression rules provide their printer key (simplicity).

## 0.9

* First public release.

## History

The PEGTL was initially developed in 2008 as an experiment in C++0x based on ideas from the YARD library by Christopher Diggins.

Copyright (c) 2008-2017 Dr. Colin Hirsch and Daniel Frey<|MERGE_RESOLUTION|>--- conflicted
+++ resolved
@@ -27,10 +27,7 @@
   * Added support for parsing C streams, i.e. `std::FILE *`.
   * Added support for parsing C++ streams, i.e. `std::istream`.
   * Added incremental input support rule `discard`.
-<<<<<<< HEAD
   * Renamed `position_info` class to `position`.
-=======
->>>>>>> 4648808c
   * Added the byte position to input classes and `position`.
   * Added fast parsing without line counting (except in errors).
   * Refactored the `input` class into multiple input classes.
@@ -55,13 +52,8 @@
 * Other:
 
   * Optimised superfluous input markers.
-<<<<<<< HEAD
-  * Optionally optimise actions that do not need the input.
+  * Allowed optimisation of actions that do not need the input.
   * Replaced layered matching with superior Duseltronik™.
-=======
-  * Allowed optimisation of actions that do not need the input.
-  * Replaced layered matching with superior Duseltronik.
->>>>>>> 4648808c
 
 ## 1.3.1
 
