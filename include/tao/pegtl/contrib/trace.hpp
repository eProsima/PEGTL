--- conflicted
+++ resolved
@@ -23,14 +23,9 @@
 
 namespace TAO_PEGTL_NAMESPACE
 {
-<<<<<<< HEAD
-   template< bool HideInternal = false,
-             bool UseColor = true,
-=======
    template< bool HideInternal = true,
              bool UseColor = true,
              bool PrintSourceLine = false,
->>>>>>> ff11f16e
              std::size_t IndentIncrement = 2,
              std::size_t InitialIndent = 8 >
    struct tracer_traits
